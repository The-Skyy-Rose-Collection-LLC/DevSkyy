--- conflicted
+++ resolved
@@ -4,34 +4,6 @@
   "outputDirectory": "frontend/.next",
   "installCommand": "npm install && pip install -r requirements.txt",
   "framework": "nextjs",
-<<<<<<< HEAD
-  "rootDirectory": "frontend",
-  "buildCommand": "npm run build",
-  "installCommand": "npm install",
-  "devCommand": "npm run dev",
-  "outputDirectory": ".next",
-  "regions": ["iad1"],
-  "functions": {
-    "app/api/**/*.ts": {
-      "maxDuration": 60
-    }
-  },
-  "headers": [
-    {
-      "source": "/api/(.*)",
-      "headers": [
-        {
-          "key": "Cache-Control",
-          "value": "no-store, max-age=0"
-        }
-      ]
-    }
-  ],
-  "rewrites": [
-    {
-      "source": "/api/backend/:path*",
-      "destination": "${BACKEND_URL}/:path*"
-=======
   "regions": ["iad1"],
   "functions": {
     "api/**/*.py": {
@@ -48,7 +20,6 @@
     {
       "src": "/(.*)",
       "dest": "/frontend/$1"
->>>>>>> fc71b1b8
     }
   ]
 }
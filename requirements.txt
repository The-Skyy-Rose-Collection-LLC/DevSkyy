# DevSkyy Enterprise Platform - Security-Hardened Production Dependencies
# Core production dependencies only - NO dev/test tools
# Last security audit: 2025-11-16
# Version Strategy: ~= for compatible releases, >=,< for security-critical packages
# Per CLAUDE.md Truth Protocol - Enterprise-Grade Security & Performance

# ============================================================================
# BUILD DEPENDENCIES (Security-Critical)
# ============================================================================
# WHY: setuptools has RCE vulnerabilities (CVE-2025-47273, CVE-2024-6345)
setuptools>=78.1.1,<79.0.0  # SECURITY: Fix path traversal → RCE, package_index RCE

# ============================================================================
# CORE FRAMEWORK
# ============================================================================
fastapi~=0.119.0  # Includes starlette dependency - do not pin separately
flask~=3.1.2  # Flask web framework
uvicorn[standard]~=0.38.0  # ASGI server with websockets
pydantic[email]>=2.9.0,<3.0.0  # SECURITY: Schema validation, supports langchain 0.3+
python-dotenv~=1.0.1  # Environment variable management
email-validator~=2.1.0  # Required for Pydantic email validation
blinker~=1.9.0  # Flask signaling support
werkzeug>=3.1.3,<4.0.0  # SECURITY: WSGI utility library for Flask
itsdangerous>=2.2.0,<3.0.0  # SECURITY: Secure data signing for Flask

# ============================================================================
# AGENT FRAMEWORK & MCP
# ============================================================================
claude-agent-sdk~=0.1.6  # Official Anthropic Agent SDK with MCP 1.21.0
mcp~=1.21.0  # Model Context Protocol - official implementation

# ============================================================================
# AGENT OBSERVABILITY & TRAINING
# ============================================================================
logfire[fastapi]~=4.14.2  # OpenTelemetry-based observability for FastAPI

# ============================================================================
# DATABASE (Enterprise-Grade)
# ============================================================================
SQLAlchemy~=2.0.36  # ORM - works with SQLite, PostgreSQL, MySQL
aiosqlite~=0.20.0  # Async SQLite driver
asyncpg~=0.30.0  # Async PostgreSQL driver
psycopg2-binary~=2.9.9  # PostgreSQL driver for Neon integration

# ============================================================================
# HTTP & API
# ============================================================================
requests>=2.32.4,<3.0.0  # SECURITY: Fix GHSA-9hjg-9r4m-mvj7
python-multipart~=0.0.18  # File upload support
aiofiles~=24.1.0  # Async file operations
httpx~=0.28.1  # Modern async HTTP client

# ============================================================================
# AUTHENTICATION & SECURITY (Enterprise)
# ============================================================================
passlib[bcrypt]>=1.7.4,<2.0.0  # SECURITY: Password hashing
paramiko>=3.5.0,<4.0.0  # SECURITY: SSH protocol
certifi>=2024.12.14,<2025.0.0  # SECURITY: SSL certificates
cryptography>=46.0.3,<47.0.0  # SECURITY: Fix CVE-2024-26130, CVE-2023-50782, CVE-2024-0727, OpenSSL vulns
PyJWT~=2.10.1  # JWT authentication per RFC 7519
bcrypt>=4.2.1,<5.0.0  # SECURITY: bcrypt password hashing
argon2-cffi>=23.1.0,<24.0.0  # SECURITY: Argon2 password hashing
defusedxml>=0.7.1,<1.0.0  # SECURITY: P0 CRITICAL - Protect against XML attacks (XXE, billion laughs)

# ============================================================================
# SECURITY MIDDLEWARE
# ============================================================================
slowapi~=0.1.9  # Rate limiting middleware
secure~=0.3.0  # Security headers middleware

# ============================================================================
# AI & ML (Latest Stable)
<<<<<<< HEAD
anthropic~=0.69.0  # Latest version
openai~=2.7.2  # Latest version - Updated 2025-11-10
huggingface_hub~=0.36.0  # Hugging Face model hub client - Updated 2025-11-10
transformers~=4.57.1  # Latest version - Updated 2025-11-10
tokenizers>=0.22.0,<0.24.0  # Required by transformers - Relaxed for chromadb compatibility
torch~=2.7.1  # Latest official stable (PyTorch 2.7.1, April 2025)
torchvision~=0.22.1  # Compatible with torch 2.7.1 per official matrix
torchaudio~=2.7.1  # Compatible with torch 2.7.1
# SECURITY: Using latest stable torch family to fix known vulnerabilities
diffusers~=0.35.2  # Latest version - Updated 2025-11-10
safetensors~=0.6.2  # Safe tensor serialization - Updated 2025-11-10
sentence-transformers~=3.4.1  # Updated: 4.48.0 doesn't exist, using stable 3.4.1
scikit-learn~=1.5.2
numpy~=2.2.6  # Compatible with scipy 1.16.3, chromadb 1.3.4, shap 0.50.0 (numba <=2.2 constraint)
pandas~=2.3.3  # Updated for security fixes
# tensorflow==2.16.2  # Disabled due to system compatibility issues - will re-enable in Phase 3
xgboost~=2.1.3
lightgbm~=4.6.0  # Updated to fix PYSEC-2024-231 vulnerability

# Computer Vision & Image Processing
opencv-python~=4.11.0.86  # Updated
pillow~=12.0.0  # Latest version - Updated 2025-11-10
imagehash~=4.3.2

# Video Processing & Generation
=======
# ============================================================================
anthropic~=0.69.0  # Anthropic Claude API
openai~=2.7.2  # OpenAI GPT API
huggingface_hub~=0.36.0  # Hugging Face model hub client
transformers~=4.57.1  # Transformers library
tokenizers~=0.22.1  # Fast tokenization
torch~=2.7.1  # SECURITY: PyTorch 2.7.1 (April 2025) - fixes known vulnerabilities
torchvision~=0.22.1  # Compatible with torch 2.7.1 per official matrix
torchaudio~=2.7.1  # Compatible with torch 2.7.1
diffusers~=0.35.2  # Diffusion models (SDXL, ControlNet)
safetensors~=0.6.2  # Safe tensor serialization
sentence-transformers~=3.4.1  # Sentence embeddings
scikit-learn~=1.5.2  # Machine learning algorithms
numpy~=2.3.4  # Numerical computing
pandas~=2.3.3  # SECURITY: Data analysis with security fixes
xgboost~=2.1.3  # Gradient boosting
lightgbm~=4.6.0  # SECURITY: Fix PYSEC-2024-231 vulnerability

# ============================================================================
# COMPUTER VISION & IMAGE PROCESSING
# ============================================================================
opencv-python~=4.11.0.86  # Computer vision
pillow~=12.0.0  # Image processing
imagehash~=4.3.2  # Perceptual image hashing

# ============================================================================
# VIDEO PROCESSING & GENERATION
# ============================================================================
>>>>>>> 059b0be8
moviepy~=1.0.3  # Video editing and processing
imageio~=2.36.1  # Image I/O for video frames
imageio-ffmpeg~=0.5.1  # FFmpeg wrapper for video encoding
peft~=0.14.0  # Parameter-Efficient Fine-Tuning for LoRA

# ============================================================================
# WEB SCRAPING & PARSING
# ============================================================================
beautifulsoup4~=4.12.3  # HTML/XML parsing
lxml~=5.3.0  # SECURITY: XML/HTML parser

# ============================================================================
# WEB AUTOMATION
# ============================================================================
selenium~=4.27.1  # Browser automation
playwright~=1.49.1  # Modern web automation
webdriver-manager~=4.0.2  # WebDriver management

# ============================================================================
# PERFORMANCE & MONITORING
# ============================================================================
psutil~=6.0.0  # System utilization
prometheus-client~=0.22.0  # Metrics collection
sentry-sdk~=2.19.0  # Error tracking
elastic-apm~=6.24.0  # Application Performance Monitoring

# ============================================================================
# ADVANCED MONITORING
# ============================================================================
grafana-api~=1.0.3  # Grafana integration
structlog~=24.4.0  # Structured logging
py-cpuinfo~=9.0.0  # System information

# ============================================================================
# ADDITIONAL ENTERPRISE TOOLS
# ============================================================================
click~=8.1.8  # CLI framework
python-slugify~=8.0.4  # URL-safe slugs
redis~=5.2.1  # Redis client
celery[redis]~=5.4.0  # Distributed task queue
alembic~=1.14.0  # Database migrations

<<<<<<< HEAD
# Async Support
aioredis~=2.0.1
aiomysql~=0.3.0  # MySQL async - Updated to fix GHSA-r397-ff8c-wv2g vulnerability

# Social Media & Marketing APIs (Verified)
facebook-sdk~=3.1.0
# instagrapi==2.1.2  # Disabled: requires pydantic==2.7.1 exactly, conflicts with current pydantic 2.10.4
tweepy~=4.14.0
google-api-python-client~=2.155.0  # Updated
linkedin-api~=2.3.0

# Voice & Audio Processing
elevenlabs~=1.12.0  # Updated
openai-whisper==20240930  # Stable September 2024 release (compatible with torch 2.7.x)
pydub~=0.25.1
speechrecognition~=3.12.0  # Updated
# pyaudio==0.2.14  # Audio I/O - Disabled: requires PortAudio system libraries not available in Docker

# NLP & Sentiment Analysis
textblob~=0.18.0.post0
vaderSentiment~=3.3.2
spacy~=3.8.3
nltk~=3.9.1
langchain~=1.0.7  # LLM orchestration - Updated to stable 1.0 release
langchain-text-splitters~=0.3.11  # Text splitting - Updated for langchain 1.0 compatibility
langsmith~=0.4.43  # LLM monitoring - Updated to latest stable
=======
# ============================================================================
# ASYNC SUPPORT
# ============================================================================
aioredis~=2.0.1  # Async Redis client
aiomysql~=0.3.0  # SECURITY: Async MySQL - Fix GHSA-r397-ff8c-wv2g

# ============================================================================
# SOCIAL MEDIA & MARKETING APIs
# ============================================================================
facebook-sdk~=3.1.0  # Facebook Graph API
tweepy~=4.14.0  # Twitter API
google-api-python-client~=2.155.0  # Google APIs
linkedin-api~=2.3.0  # LinkedIn API

# ============================================================================
# VOICE & AUDIO PROCESSING
# ============================================================================
elevenlabs~=1.12.0  # ElevenLabs TTS API
openai-whisper==20240930  # Whisper STT (stable September 2024 release)
pydub~=0.25.1  # Audio manipulation
speechrecognition~=3.12.0  # Speech recognition

# ============================================================================
# NLP & SENTIMENT ANALYSIS
# ============================================================================
textblob~=0.18.0.post0  # Simple text processing
vaderSentiment~=3.3.2  # Sentiment analysis
spacy~=3.8.3  # Industrial-strength NLP
nltk~=3.9.1  # Natural language toolkit
langchain~=0.3.27  # LLM orchestration framework
langchain-text-splitters~=0.3.9  # SECURITY: Fix GHSA-m42m-m8cr-8m58
langsmith~=0.2.6  # LLM monitoring
>>>>>>> 059b0be8

# ============================================================================
# RAG (Retrieval-Augmented Generation)
<<<<<<< HEAD
chromadb~=1.3.4  # Vector database for semantic search - Updated to fix tokenizers conflict
=======
# ============================================================================
chromadb~=0.5.23  # Vector database for semantic search
>>>>>>> 059b0be8
tiktoken~=0.8.0  # Token counting for embeddings
pypdf>=5.2.0,<6.0.0  # SECURITY: PDF processing - Fix 3 CVEs
python-docx~=1.1.2  # Word document processing
python-magic~=0.4.27  # File type detection
<<<<<<< HEAD
faiss-cpu~=1.9.0.post1  # Facebook AI Similarity Search (CPU version)

# Blockchain & Web3 (Security Verified)
web3~=7.7.0  # Updated
eth-account~=0.13.4
eth-typing~=5.0.1
eth-utils~=5.1.0

# Data Science & Visualization
joblib~=1.5.2  # Updated: 1.4.3 doesn't exist, using latest stable
scipy~=1.16.3  # Updated to support numpy 2.3.x
statsmodels~=0.14.4
seaborn~=0.13.2
matplotlib~=3.9.3
plotly~=5.24.1  # Interactive plots

# Machine Learning Extensions
gym~=0.26.2
stable-baselines3~=2.7.0  # Updated to support numpy 2.x
optuna~=4.1.0  # Hyperparameter optimization
mlflow>=3.2.0,<4.0.0  # ML lifecycle - SECURITY: Updated to fix GHSA-wf7f-8fxf-xfxc and additional CVE
shap~=0.50.0  # Model explainability - Updated for numpy 2.x compatibility

# Code Analysis
astroid~=3.3.8  # Updated
rope~=1.13.0  # Refactoring
jedi~=0.19.2  # Code completion

# CMS Integration
# python-wordpress-xmlrpc==2.3  # DISABLED: setuptools compatibility issue - use direct HTTP/REST API instead
woocommerce~=3.0.0

# Logging & Observability
python-json-logger~=3.2.0
=======
faiss-cpu~=1.9.0.post1  # Facebook AI Similarity Search

# ============================================================================
# BLOCKCHAIN & WEB3
# ============================================================================
web3~=7.7.0  # Ethereum Web3 library
eth-account~=0.13.4  # Ethereum account management
eth-typing~=5.0.1  # Ethereum type definitions
eth-utils~=5.1.0  # Ethereum utilities

# ============================================================================
# DATA SCIENCE & VISUALIZATION
# ============================================================================
joblib~=1.5.2  # Lightweight pipelining
scipy~=1.14.1  # Scientific algorithms
statsmodels~=0.14.4  # Statistical modeling
seaborn~=0.13.2  # Statistical visualization
matplotlib~=3.9.3  # Plotting library
plotly~=5.24.1  # Interactive plots

# ============================================================================
# MACHINE LEARNING EXTENSIONS
# ============================================================================
gym~=0.26.2  # Reinforcement learning environments
stable-baselines3~=2.4.0  # RL algorithms
optuna~=4.1.0  # Hyperparameter optimization
mlflow>=3.2.0,<4.0.0  # SECURITY: ML lifecycle - Fix GHSA-wf7f-8fxf-xfxc
shap~=0.46.0  # Model explainability (SHAP values)

# ============================================================================
# CODE ANALYSIS
# ============================================================================
astroid~=3.3.8  # Python AST library
rope~=1.13.0  # Python refactoring library
jedi~=0.19.2  # Code completion and analysis

# ============================================================================
# CMS INTEGRATION
# ============================================================================
woocommerce~=3.0.0  # WooCommerce REST API

# ============================================================================
# LOGGING & OBSERVABILITY
# ============================================================================
python-json-logger~=3.2.0  # JSON logging
>>>>>>> 059b0be8
loguru~=0.7.3  # Enhanced logging

# ============================================================================
# DATA VALIDATION
# ============================================================================
cerberus~=1.3.6  # Schema validation
marshmallow~=3.23.2  # Object serialization/deserialization

# ============================================================================
# CACHING
# ============================================================================
cachetools~=5.5.0  # In-memory caching
diskcache~=5.6.3  # Disk-based cache
pymemcache~=4.0.0  # Memcached client

# ============================================================================
# QUEUE & MESSAGING
# ============================================================================
kombu~=5.4.2  # Messaging library for Celery
pika~=1.3.2  # RabbitMQ client
kafka-python~=2.0.2  # Apache Kafka client

# ============================================================================
# COMPRESSION & ENCODING
# ============================================================================
python-snappy~=0.7.3  # Snappy compression
lz4~=4.3.3  # LZ4 compression
zstandard~=0.23.0  # Zstandard compression

# ============================================================================
# DATE & TIME
# ============================================================================
python-dateutil~=2.9.0.post0  # Date utilities
pytz~=2024.2  # Timezone definitions
pendulum~=3.0.0  # Python datetimes made easy

# ============================================================================
# ENVIRONMENT & CONFIG
# ============================================================================
python-decouple~=3.8  # Separate settings from code
environs~=11.2.1  # Environment variable parsing
dynaconf~=3.2.8  # Dynamic configuration management

# ============================================================================
# API DOCUMENTATION
# ============================================================================
apispec~=6.7.1  # API specification generator
pydantic-openapi-schema~=1.5.1  # Pydantic OpenAPI schema

# ============================================================================
# SECURITY COMPLIANCE
# ============================================================================
pycryptodome~=3.21.0  # Cryptographic library
pyotp~=2.9.0  # 2FA/MFA support

# ============================================================================
# ENTERPRISE MONITORING
# ============================================================================
datadog~=0.50.2  # Datadog monitoring
newrelic~=10.4.0  # New Relic APM
boto3~=1.36.7  # AWS SDK

# ============================================================================
# VERSION CONTROL
# ============================================================================
gitpython~=3.1.43  # Git integration
pygit2~=1.16.0  # Python bindings to libgit2

# ============================================================================
# DOCUMENTATION
# ============================================================================
sphinx~=8.1.3  # Documentation generator
mkdocs~=1.6.1  # Project documentation with Markdown
mkdocs-material~=9.5.47  # Material Design theme for MkDocs<|MERGE_RESOLUTION|>--- conflicted
+++ resolved
@@ -70,7 +70,6 @@
 
 # ============================================================================
 # AI & ML (Latest Stable)
-<<<<<<< HEAD
 anthropic~=0.69.0  # Latest version
 openai~=2.7.2  # Latest version - Updated 2025-11-10
 huggingface_hub~=0.36.0  # Hugging Face model hub client - Updated 2025-11-10
@@ -96,36 +95,6 @@
 imagehash~=4.3.2
 
 # Video Processing & Generation
-=======
-# ============================================================================
-anthropic~=0.69.0  # Anthropic Claude API
-openai~=2.7.2  # OpenAI GPT API
-huggingface_hub~=0.36.0  # Hugging Face model hub client
-transformers~=4.57.1  # Transformers library
-tokenizers~=0.22.1  # Fast tokenization
-torch~=2.7.1  # SECURITY: PyTorch 2.7.1 (April 2025) - fixes known vulnerabilities
-torchvision~=0.22.1  # Compatible with torch 2.7.1 per official matrix
-torchaudio~=2.7.1  # Compatible with torch 2.7.1
-diffusers~=0.35.2  # Diffusion models (SDXL, ControlNet)
-safetensors~=0.6.2  # Safe tensor serialization
-sentence-transformers~=3.4.1  # Sentence embeddings
-scikit-learn~=1.5.2  # Machine learning algorithms
-numpy~=2.3.4  # Numerical computing
-pandas~=2.3.3  # SECURITY: Data analysis with security fixes
-xgboost~=2.1.3  # Gradient boosting
-lightgbm~=4.6.0  # SECURITY: Fix PYSEC-2024-231 vulnerability
-
-# ============================================================================
-# COMPUTER VISION & IMAGE PROCESSING
-# ============================================================================
-opencv-python~=4.11.0.86  # Computer vision
-pillow~=12.0.0  # Image processing
-imagehash~=4.3.2  # Perceptual image hashing
-
-# ============================================================================
-# VIDEO PROCESSING & GENERATION
-# ============================================================================
->>>>>>> 059b0be8
 moviepy~=1.0.3  # Video editing and processing
 imageio~=2.36.1  # Image I/O for video frames
 imageio-ffmpeg~=0.5.1  # FFmpeg wrapper for video encoding
@@ -168,7 +137,6 @@
 celery[redis]~=5.4.0  # Distributed task queue
 alembic~=1.14.0  # Database migrations
 
-<<<<<<< HEAD
 # Async Support
 aioredis~=2.0.1
 aiomysql~=0.3.0  # MySQL async - Updated to fix GHSA-r397-ff8c-wv2g vulnerability
@@ -195,54 +163,14 @@
 langchain~=1.0.7  # LLM orchestration - Updated to stable 1.0 release
 langchain-text-splitters~=0.3.11  # Text splitting - Updated for langchain 1.0 compatibility
 langsmith~=0.4.43  # LLM monitoring - Updated to latest stable
-=======
-# ============================================================================
-# ASYNC SUPPORT
-# ============================================================================
-aioredis~=2.0.1  # Async Redis client
-aiomysql~=0.3.0  # SECURITY: Async MySQL - Fix GHSA-r397-ff8c-wv2g
-
-# ============================================================================
-# SOCIAL MEDIA & MARKETING APIs
-# ============================================================================
-facebook-sdk~=3.1.0  # Facebook Graph API
-tweepy~=4.14.0  # Twitter API
-google-api-python-client~=2.155.0  # Google APIs
-linkedin-api~=2.3.0  # LinkedIn API
-
-# ============================================================================
-# VOICE & AUDIO PROCESSING
-# ============================================================================
-elevenlabs~=1.12.0  # ElevenLabs TTS API
-openai-whisper==20240930  # Whisper STT (stable September 2024 release)
-pydub~=0.25.1  # Audio manipulation
-speechrecognition~=3.12.0  # Speech recognition
-
-# ============================================================================
-# NLP & SENTIMENT ANALYSIS
-# ============================================================================
-textblob~=0.18.0.post0  # Simple text processing
-vaderSentiment~=3.3.2  # Sentiment analysis
-spacy~=3.8.3  # Industrial-strength NLP
-nltk~=3.9.1  # Natural language toolkit
-langchain~=0.3.27  # LLM orchestration framework
-langchain-text-splitters~=0.3.9  # SECURITY: Fix GHSA-m42m-m8cr-8m58
-langsmith~=0.2.6  # LLM monitoring
->>>>>>> 059b0be8
 
 # ============================================================================
 # RAG (Retrieval-Augmented Generation)
-<<<<<<< HEAD
 chromadb~=1.3.4  # Vector database for semantic search - Updated to fix tokenizers conflict
-=======
-# ============================================================================
-chromadb~=0.5.23  # Vector database for semantic search
->>>>>>> 059b0be8
 tiktoken~=0.8.0  # Token counting for embeddings
 pypdf>=5.2.0,<6.0.0  # SECURITY: PDF processing - Fix 3 CVEs
 python-docx~=1.1.2  # Word document processing
 python-magic~=0.4.27  # File type detection
-<<<<<<< HEAD
 faiss-cpu~=1.9.0.post1  # Facebook AI Similarity Search (CPU version)
 
 # Blockchain & Web3 (Security Verified)
@@ -277,53 +205,6 @@
 
 # Logging & Observability
 python-json-logger~=3.2.0
-=======
-faiss-cpu~=1.9.0.post1  # Facebook AI Similarity Search
-
-# ============================================================================
-# BLOCKCHAIN & WEB3
-# ============================================================================
-web3~=7.7.0  # Ethereum Web3 library
-eth-account~=0.13.4  # Ethereum account management
-eth-typing~=5.0.1  # Ethereum type definitions
-eth-utils~=5.1.0  # Ethereum utilities
-
-# ============================================================================
-# DATA SCIENCE & VISUALIZATION
-# ============================================================================
-joblib~=1.5.2  # Lightweight pipelining
-scipy~=1.14.1  # Scientific algorithms
-statsmodels~=0.14.4  # Statistical modeling
-seaborn~=0.13.2  # Statistical visualization
-matplotlib~=3.9.3  # Plotting library
-plotly~=5.24.1  # Interactive plots
-
-# ============================================================================
-# MACHINE LEARNING EXTENSIONS
-# ============================================================================
-gym~=0.26.2  # Reinforcement learning environments
-stable-baselines3~=2.4.0  # RL algorithms
-optuna~=4.1.0  # Hyperparameter optimization
-mlflow>=3.2.0,<4.0.0  # SECURITY: ML lifecycle - Fix GHSA-wf7f-8fxf-xfxc
-shap~=0.46.0  # Model explainability (SHAP values)
-
-# ============================================================================
-# CODE ANALYSIS
-# ============================================================================
-astroid~=3.3.8  # Python AST library
-rope~=1.13.0  # Python refactoring library
-jedi~=0.19.2  # Code completion and analysis
-
-# ============================================================================
-# CMS INTEGRATION
-# ============================================================================
-woocommerce~=3.0.0  # WooCommerce REST API
-
-# ============================================================================
-# LOGGING & OBSERVABILITY
-# ============================================================================
-python-json-logger~=3.2.0  # JSON logging
->>>>>>> 059b0be8
 loguru~=0.7.3  # Enhanced logging
 
 # ============================================================================

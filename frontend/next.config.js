--- conflicted
+++ resolved
@@ -31,18 +31,6 @@
     NEXT_PUBLIC_API_URL: process.env.NEXT_PUBLIC_API_URL || '/api',
   },
   async rewrites() {
-<<<<<<< HEAD
-    // In development, proxy to local Python server
-    // In production (Vercel), Python functions are at /api automatically
-    return process.env.NODE_ENV === 'development'
-      ? [
-          {
-            source: '/api/:path*',
-            destination: 'http://127.0.0.1:8000/api/:path*',
-          },
-        ]
-      : [];
-=======
     // In development, proxy to local Python backend
     // In production (Vercel), /api routes go directly to Python serverless functions
     const isDev = process.env.NODE_ENV === 'development';
@@ -73,7 +61,6 @@
         ],
       },
     ];
->>>>>>> d9fe50ad
   },
 };
 

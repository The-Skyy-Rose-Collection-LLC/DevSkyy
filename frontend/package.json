{
  "name": "luxury-agent-dashboard",
  "version": "1.0.0",
  "type": "module",
  "scripts": {
    "dev": "vite --host 0.0.0.0 --port 3000",
    "build": "vite build --mode production",
    "preview": "vite preview",
    "start": "vite --host 0.0.0.0 --port 3000",
    "test": "vitest run"
  },
  "dependencies": {
    "@heroicons/react": "^2.0.18",
<<<<<<< HEAD
    "axios": "^1.7.9",
=======
    "axios": "^1.6.7",
>>>>>>> 3f34a403
    "framer-motion": "^12.23.12",
    "react": "^18.0.0",
    "react-dom": "^18.0.0",
    "socket.io-client": "^4.7.4"
  },
  "devDependencies": {
    "@vitejs/plugin-react": "^4.2.1",
    "autoprefixer": "^10.4.17",
<<<<<<< HEAD
    "postcss": "^8.4.35",
    "tailwindcss": "^3.4.1",
    "terser": "^5.44.0",
    "vite": "^6.2.0"
=======
    "vitest": "^2.0.5",
    "postcss": "^8.4.35",
    "tailwindcss": "^3.4.1",
    "terser": "^5.44.0",
    "vite": "^5.1.4"
>>>>>>> 3f34a403
  },
  "keywords": [
    "luxury",
    "fashion",
    "ai-agents",
    "dashboard"
  ],
  "author": "The Skyy Rose Collection",
  "license": "MIT",
  "description": "Luxury AI Agent Management Dashboard for Fashion E-commerce"
}<|MERGE_RESOLUTION|>--- conflicted
+++ resolved
@@ -11,11 +11,10 @@
   },
   "dependencies": {
     "@heroicons/react": "^2.0.18",
-<<<<<<< HEAD
+ cursor/fix-bugs-and-optimize-codebase-5b3e
     "axios": "^1.7.9",
-=======
     "axios": "^1.6.7",
->>>>>>> 3f34a403
+main
     "framer-motion": "^12.23.12",
     "react": "^18.0.0",
     "react-dom": "^18.0.0",
@@ -24,18 +23,18 @@
   "devDependencies": {
     "@vitejs/plugin-react": "^4.2.1",
     "autoprefixer": "^10.4.17",
-<<<<<<< HEAD
+cursor/fix-bugs-and-optimize-codebase-5b3e
     "postcss": "^8.4.35",
     "tailwindcss": "^3.4.1",
     "terser": "^5.44.0",
     "vite": "^6.2.0"
-=======
+
     "vitest": "^2.0.5",
     "postcss": "^8.4.35",
     "tailwindcss": "^3.4.1",
     "terser": "^5.44.0",
     "vite": "^5.1.4"
->>>>>>> 3f34a403
+main
   },
   "keywords": [
     "luxury",

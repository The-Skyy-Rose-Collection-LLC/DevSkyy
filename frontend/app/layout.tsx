/**
 * Root Layout
 * ===========
 * The root layout for the DevSkyy Dashboard.
 */

import type { Metadata } from 'next';
import { Inter, JetBrains_Mono } from 'next/font/google';
import Link from 'next/link';
import {
  LayoutDashboard,
  Bot,
  Trophy,
  FlaskConical,
  Wrench,
  Settings,
<<<<<<< HEAD
  ListTodo,
=======
>>>>>>> d9fe50ad
  Box,
} from 'lucide-react';
import './globals.css';

const inter = Inter({
  subsets: ['latin'],
  variable: '--font-inter',
});

const jetbrainsMono = JetBrains_Mono({
  subsets: ['latin'],
  variable: '--font-jetbrains-mono',
});

export const metadata: Metadata = {
  title: 'DevSkyy Dashboard',
  description: '6 SuperAgents with 17 prompt techniques, ML, and LLM Round Table',
  icons: {
    icon: '/favicon.ico',
  },
};

const navItems = [
  { href: '/', label: 'Dashboard', icon: LayoutDashboard },
  { href: '/agents', label: 'Agents', icon: Bot },
<<<<<<< HEAD
  { href: '/tasks', label: 'Tasks', icon: ListTodo },
=======
>>>>>>> d9fe50ad
  { href: '/3d-pipeline', label: '3D Pipeline', icon: Box },
  { href: '/round-table', label: 'Round Table', icon: Trophy },
  { href: '/ab-testing', label: 'A/B Testing', icon: FlaskConical },
  { href: '/tools', label: 'Tools', icon: Wrench },
];

export default function RootLayout({
  children,
}: Readonly<{
  children: React.ReactNode;
}>) {
  return (
    <html lang="en" className={`${inter.variable} ${jetbrainsMono.variable}`}>
      <body className="min-h-screen bg-gray-50 dark:bg-gray-950 font-sans antialiased">
        <div className="flex min-h-screen">
          {/* Sidebar */}
          <aside className="fixed left-0 top-0 z-40 h-screen w-64 border-r border-gray-200 bg-white dark:border-gray-800 dark:bg-gray-950">
            {/* Logo */}
            <div className="flex h-16 items-center border-b border-gray-200 px-6 dark:border-gray-800">
              <Link href="/" className="flex items-center gap-2">
                <div className="h-8 w-8 rounded-lg bg-brand-primary flex items-center justify-center">
                  <span className="text-white font-bold text-sm">DS</span>
                </div>
                <span className="font-bold text-lg">DevSkyy</span>
              </Link>
            </div>

            {/* Navigation */}
            <nav className="flex flex-col gap-1 p-4">
              {navItems.map((item) => (
                <Link
                  key={item.href}
                  href={item.href}
                  className="flex items-center gap-3 rounded-lg px-3 py-2 text-gray-600 transition-colors hover:bg-gray-100 hover:text-gray-900 dark:text-gray-400 dark:hover:bg-gray-800 dark:hover:text-gray-50"
                >
                  <item.icon className="h-5 w-5" />
                  {item.label}
                </Link>
              ))}
            </nav>

            {/* Bottom Section */}
            <div className="absolute bottom-0 left-0 right-0 border-t border-gray-200 p-4 dark:border-gray-800">
              <Link
                href="/settings"
                className="flex items-center gap-3 rounded-lg px-3 py-2 text-gray-600 transition-colors hover:bg-gray-100 hover:text-gray-900 dark:text-gray-400 dark:hover:bg-gray-800 dark:hover:text-gray-50"
              >
                <Settings className="h-5 w-5" />
                Settings
              </Link>
              <div className="mt-4 rounded-lg bg-brand-primary/10 p-3">
                <p className="text-xs font-medium text-brand-primary">
                  SkyyRose AI
                </p>
                <p className="text-xs text-gray-500 dark:text-gray-400">
                  Where Love Meets Luxury
                </p>
              </div>
            </div>
          </aside>

          {/* Main Content */}
          <main className="ml-64 flex-1 p-8">{children}</main>
        </div>
      </body>
    </html>
  );
}<|MERGE_RESOLUTION|>--- conflicted
+++ resolved
@@ -14,10 +14,6 @@
   FlaskConical,
   Wrench,
   Settings,
-<<<<<<< HEAD
-  ListTodo,
-=======
->>>>>>> d9fe50ad
   Box,
 } from 'lucide-react';
 import './globals.css';
@@ -43,10 +39,6 @@
 const navItems = [
   { href: '/', label: 'Dashboard', icon: LayoutDashboard },
   { href: '/agents', label: 'Agents', icon: Bot },
-<<<<<<< HEAD
-  { href: '/tasks', label: 'Tasks', icon: ListTodo },
-=======
->>>>>>> d9fe50ad
   { href: '/3d-pipeline', label: '3D Pipeline', icon: Box },
   { href: '/round-table', label: 'Round Table', icon: Trophy },
   { href: '/ab-testing', label: 'A/B Testing', icon: FlaskConical },

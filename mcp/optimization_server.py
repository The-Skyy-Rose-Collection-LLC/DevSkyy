--- conflicted
+++ resolved
@@ -82,14 +82,11 @@
             print(f"⚠ Cache retrieval error: {e}")
             return None
 
-<<<<<<< HEAD
     async def set(self, tool: str, params: dict[str, Any], response: dict[str, Any],
                   tokens_consumed: int = 500) -> None:
-=======
     async def set(
         self, tool: str, params: dict[str, Any], response: dict[str, Any], tokens_consumed: int = 500
     ) -> None:
->>>>>>> 705d2328
         """
         Cache response with metadata.
 
@@ -225,12 +222,7 @@
             print(f"⚠ Semantic cache retrieval error: {e}")
             return None
 
-<<<<<<< HEAD
-    async def set(self, query: str, tool: str, response: dict[str, Any],
-                  ttl_seconds: int = 3600) -> None:
-=======
     async def set(self, query: str, tool: str, response: dict[str, Any], ttl_seconds: int = 3600) -> None:
->>>>>>> 705d2328
         """
         Cache response with embedding.
 
@@ -349,16 +341,13 @@
             print(f"⚠ Queue error: {e}")
             return ""
 
-<<<<<<< HEAD
     async def execute_batch(self,
                            tool_handlers: dict[str, Callable],
                            batch_size: int = 50,
                            timeout_seconds: int = 10) -> dict[str, dict[str, Any]]:
-=======
     async def execute_batch(
         self, tool_handlers: dict[str, Callable], batch_size: int = 50, timeout_seconds: int = 10
     ) -> dict[str, dict[str, Any]]:
->>>>>>> 705d2328
         """
         Execute queued requests in parallel batches.
 
@@ -435,12 +424,9 @@
 
         return results
 
-<<<<<<< HEAD
     async def _execute_request(self, request: BatchRequest,
                                handler: Callable) -> dict[str, Any]:
-=======
     async def _execute_request(self, request: BatchRequest, handler: Callable) -> dict[str, Any]:
->>>>>>> 705d2328
         """Execute single request handler."""
         try:
             request.status = "processing"

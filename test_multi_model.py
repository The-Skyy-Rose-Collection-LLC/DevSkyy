#!/usr/bin/env python3
"""
Test Multi-Model AI Orchestration for DevSkyy
Tests all API connections and intelligent duo routing
"""

import asyncio
import os

from dotenv import load_dotenv


# Load environment
load_dotenv()


async def test_multi_model_system():
    """Test the complete multi-model system"""

    print("=" * 70)
    print("🚀 DevSkyy Multi-Model AI Orchestration Test")
    print("=" * 70)
    print()

    # Test 1: Claude Sonnet 4.5
    print("1️⃣  Testing ANTHROPIC (Claude Sonnet 4.5)...")
    try:
        import anthropic

        client = anthropic.Anthropic(api_key=os.getenv("ANTHROPIC_API_KEY"))
        response = client.messages.create(
            model="claude-sonnet-4-5-20250929",
            max_tokens=100,
            messages=[{"role": "user", "content": "In one sentence, describe DevSkyy's multi-model AI system."}],
        )
        print(f"   ✅ Claude: {response.content[0].text}\n")
    except Exception as e:
        print(f"   ❌ Error: {e!s}\n")

    # Test 2: OpenAI GPT-4
    print("2️⃣  Testing OPENAI (GPT-4 Turbo)...")
    try:
        import openai

        client = openai.OpenAI(api_key=os.getenv("OPENAI_API_KEY"))
        response = client.chat.completions.create(
            model="gpt-4-turbo-preview",
            max_tokens=100,
            messages=[{"role": "user", "content": "In one sentence, what makes intelligent duo routing powerful?"}],
        )
        print(f"   ✅ GPT-4: {response.choices[0].message.content}\n")
    except Exception as e:
        print(f"   ❌ Error: {e!s}\n")

    # Test 3: Google Gemini
    print("3️⃣  Testing GOOGLE GEMINI (1.5 Flash)...")
    try:
        import google.generativeai as genai

        genai.configure(api_key=os.getenv("GOOGLE_API_KEY"))
        model = genai.GenerativeModel("gemini-1.5-flash")
        response = model.generate_content("In one sentence, describe why visual AI is important for fashion.")
        print(f"   ✅ Gemini: {response.text}\n")
    except Exception as e:
        print(f"   ❌ Error: {e!s}\n")

    # Test 4: Hugging Face
    print("4️⃣  Testing HUGGING FACE...")
<<<<<<< HEAD
    hf_token = os.getenv('HUGGING_FACE_TOKEN')
    if hf_token and hf_token.startswith('hf_'):
=======
    hf_token = os.getenv("HUGGING_FACE_TOKEN")
    if hf_token and hf_token.startswith("hf_"):
>>>>>>> 705d2328
        print("   ✅ Hugging Face token valid\n")
    else:
        print("   ❌ Invalid Hugging Face token\n")

    print("=" * 70)
    print("🎯 Multi-Model Orchestration Ready!")
    print("=" * 70)
    print()
    print("Agent Category Assignments:")
    print("  • Frontend: Claude + Gemini")
    print("  • Backend: Claude + GPT-5")
    print("  • Content: Huggingface + Claude + Gemini + GPT-5")
    print("  • Development: Claude + Codex")
    print()
    print("✨ Intelligent Duo Routing: ACTIVE")
    print("   Best 2 models selected per task for optimal performance!")
    print()


if __name__ == "__main__":
    asyncio.run(test_multi_model_system())<|MERGE_RESOLUTION|>--- conflicted
+++ resolved
@@ -66,13 +66,8 @@
 
     # Test 4: Hugging Face
     print("4️⃣  Testing HUGGING FACE...")
-<<<<<<< HEAD
-    hf_token = os.getenv('HUGGING_FACE_TOKEN')
-    if hf_token and hf_token.startswith('hf_'):
-=======
     hf_token = os.getenv("HUGGING_FACE_TOKEN")
     if hf_token and hf_token.startswith("hf_"):
->>>>>>> 705d2328
         print("   ✅ Hugging Face token valid\n")
     else:
         print("   ❌ Invalid Hugging Face token\n")

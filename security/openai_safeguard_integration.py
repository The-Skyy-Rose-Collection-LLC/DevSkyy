"""
OpenAI Safeguard Integration Helper
Easy integration of safeguards with existing OpenAI services

Per Truth Protocol:
- Rule #1: Never guess - Verify all operations
- Rule #8: Test coverage ≥90%
- Rule #13: Security baseline enforcement
"""

from collections.abc import Callable
import logging
from typing import Any, Optional

from config.unified_config import get_config
from security.openai_safeguards import (
    OpenAISafeguardManager,
    OperationType,
    SafeguardConfig,
    SafeguardLevel,
    get_safeguard_manager,
)


logger = logging.getLogger(__name__)


def create_safeguard_config_from_app_config() -> SafeguardConfig:
    """Create SafeguardConfig from application configuration"""
    config = get_config()

    # Map string level to enum
    level_mapping = {
        "strict": SafeguardLevel.STRICT,
        "moderate": SafeguardLevel.MODERATE,
        "permissive": SafeguardLevel.PERMISSIVE,
    }

    safeguard_level = level_mapping.get(config.ai.safeguard_level.lower(), SafeguardLevel.STRICT)

    return SafeguardConfig(
        level=safeguard_level,
        enforce_consequential_in_production=config.ai.enforce_production_safeguards,
        require_audit_logging=config.ai.enable_audit_logging,
        enable_rate_limiting=config.ai.enable_rate_limiting,
        max_requests_per_minute=config.ai.max_requests_per_minute,
        max_consequential_per_hour=config.ai.max_consequential_per_hour,
        enable_circuit_breaker=config.ai.enable_circuit_breaker,
        enable_request_validation=True,
        enable_monitoring=True,
        alert_on_violations=config.is_production(),
    )


def initialize_safeguards() -> OpenAISafeguardManager:
    """
    Initialize safeguard manager with application configuration

    Returns:
        Configured OpenAISafeguardManager instance
    """
    app_config = get_config()

    if not app_config.ai.enable_safeguards:
        logger.warning("⚠️  OpenAI safeguards are DISABLED. This should only be done in development.")
        return None

    safeguard_config = create_safeguard_config_from_app_config()
    manager = get_safeguard_manager(safeguard_config)

    logger.info(
        f"✅ OpenAI safeguards initialized - Level: {safeguard_config.level.value}, "
        f"Production: {app_config.is_production()}"
    )

    return manager


def validate_openai_request(
    operation_type: OperationType,
    is_consequential: bool,
    prompt: Optional[str] = None,
<<<<<<< HEAD
    params: Optional[dict[str, Any]] = None
=======
    params: Optional[dict[str, Any]] = None,
>>>>>>> 705d2328
) -> tuple[bool, Optional[str]]:
    """
    Validate OpenAI API request before execution

    Args:
        operation_type: Type of operation being performed
        is_consequential: Whether operation has real-world consequences
        prompt: Optional prompt text to validate
        params: Optional request parameters

    Returns:
        (allowed, reason) - True if allowed, False with reason if denied
    """
    config = get_config()

    if not config.ai.enable_safeguards:
        return True, None

    manager = get_safeguard_manager()

    # Run async validation in sync context
    import asyncio

    try:
        loop = asyncio.get_event_loop()
    except RuntimeError:
        loop = asyncio.new_event_loop()
        asyncio.set_event_loop(loop)

    return loop.run_until_complete(
        manager.validate_request(
            operation_type=operation_type, is_consequential=is_consequential, prompt=prompt, params=params
        )
    )


def execute_with_safeguards(
    func: Callable,
    operation_type: OperationType,
    is_consequential: bool,
    prompt: Optional[str] = None,
    params: Optional[dict[str, Any]] = None,
    *args,
    **kwargs,
) -> Any:
    """
    Execute OpenAI API call with full safeguard protection

    Args:
        func: Function to execute
        operation_type: Type of operation
        is_consequential: Whether operation has real-world consequences
        prompt: Optional prompt text
        params: Optional request parameters
        *args: Positional arguments for func
        **kwargs: Keyword arguments for func

    Returns:
        Result from func execution

    Raises:
        ValueError: If request is blocked by safeguards
        Exception: Any exception from func execution
    """
    config = get_config()

    if not config.ai.enable_safeguards:
        logger.warning("⚠️  Executing OpenAI request WITHOUT safeguards")
        return func(*args, **kwargs)

    manager = get_safeguard_manager()

    # Run async execution in sync context
    import asyncio

    try:
        loop = asyncio.get_event_loop()
    except RuntimeError:
        loop = asyncio.new_event_loop()
        asyncio.set_event_loop(loop)

    return loop.run_until_complete(
        manager.execute_with_safeguards(
            func=func,
            operation_type=operation_type,
            is_consequential=is_consequential,
            prompt=prompt,
            params=params,
            *args,
            **kwargs,
        )
    )


def get_safeguard_statistics() -> dict[str, Any]:
    """
    Get current safeguard statistics

    Returns:
        Dictionary with statistics
    """
    config = get_config()

    if not config.ai.enable_safeguards:
        return {"enabled": False}

    manager = get_safeguard_manager()
    stats = manager.get_statistics()
    stats["enabled"] = True

    return stats


def check_production_safeguards() -> tuple[bool, list[str]]:
    """
    Check if production safeguards are properly configured

    Returns:
        (valid, warnings) - True if valid, list of warning messages
    """
    config = get_config()
    warnings = []

    if not config.is_production():
        return True, []

    # Production safeguard checks
    if not config.ai.enable_safeguards:
        warnings.append("CRITICAL: Safeguards are disabled in production")

    if not config.ai.openai_is_consequential:
        warnings.append("WARNING: Consequential flag is disabled in production")

    if config.ai.safeguard_level != "strict":
        warnings.append(f"WARNING: Safeguard level is '{config.ai.safeguard_level}', should be 'strict' in production")

    if not config.ai.enable_rate_limiting:
        warnings.append("WARNING: Rate limiting is disabled in production")

    if not config.ai.enable_circuit_breaker:
        warnings.append("WARNING: Circuit breaker is disabled in production")

    if not config.ai.enable_audit_logging:
        warnings.append("WARNING: Audit logging is disabled in production")

    if not config.ai.enforce_production_safeguards:
        warnings.append("CRITICAL: Production safeguard enforcement is disabled")

    is_valid = len([w for w in warnings if w.startswith("CRITICAL")]) == 0

    if warnings:
        for warning in warnings:
            if warning.startswith("CRITICAL"):
                logger.error(f"🚨 {warning}")
            else:
                logger.warning(f"⚠️  {warning}")

    return is_valid, warnings


# Initialize safeguards on module import
_manager = initialize_safeguards()

# Check production configuration on import
if _manager:
    valid, warnings = check_production_safeguards()
    if not valid:
        logger.error("🚨 CRITICAL PRODUCTION SAFEGUARD ISSUES DETECTED - " "Review configuration immediately")


__all__ = [
    "check_production_safeguards",
    "create_safeguard_config_from_app_config",
    "execute_with_safeguards",
    "get_safeguard_statistics",
    "initialize_safeguards",
    "validate_openai_request",
]<|MERGE_RESOLUTION|>--- conflicted
+++ resolved
@@ -80,11 +80,8 @@
     operation_type: OperationType,
     is_consequential: bool,
     prompt: Optional[str] = None,
-<<<<<<< HEAD
     params: Optional[dict[str, Any]] = None
-=======
     params: Optional[dict[str, Any]] = None,
->>>>>>> 705d2328
 ) -> tuple[bool, Optional[str]]:
     """
     Validate OpenAI API request before execution

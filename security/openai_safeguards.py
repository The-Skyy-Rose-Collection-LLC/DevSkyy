"""
OpenAI API Safeguards and Guardrails
Comprehensive safety system for all OpenAI API interactions

Per Truth Protocol:
- Rule #1: Never guess - Verify all operations
- Rule #5: No secrets in code
- Rule #7: Input validation and sanitization
- Rule #8: Test coverage ≥90%
- Rule #13: Security baseline - AES-256-GCM, Argon2id, OAuth2+JWT

Features:
- Configuration validation and enforcement
- Audit logging for all consequential operations
- Production environment safeguards
- Rate limiting and throttling
- Circuit breaker pattern for fault tolerance
- Request validation and sanitization
- Monitoring and alerting hooks
- Error tracking and reporting
"""

import asyncio
from collections.abc import Callable
from datetime import datetime, timedelta
from enum import Enum
from functools import wraps
import logging
from pathlib import Path
import time
from typing import Any, Optional

from pydantic import BaseModel, Field, validator


logger = logging.getLogger(__name__)


# ============================================================================
# ENUMS AND MODELS
# ============================================================================


class SafeguardLevel(str, Enum):
    """Safeguard enforcement levels"""

    STRICT = "strict"  # Maximum safety, production default
    MODERATE = "moderate"  # Balanced safety
    PERMISSIVE = "permissive"  # Development/testing only


class OperationType(str, Enum):
    """Types of operations requiring safeguards"""

    CONTENT_GENERATION = "content_generation"
    CODE_GENERATION = "code_generation"
    DATA_ANALYSIS = "data_analysis"
    CUSTOMER_INTERACTION = "customer_interaction"
    SYSTEM_MODIFICATION = "system_modification"
    FINANCIAL_OPERATION = "financial_operation"


class SafeguardViolation(BaseModel):
    """Record of a safeguard violation"""

    timestamp: datetime = Field(default_factory=datetime.utcnow)
    violation_type: str
    severity: str  # critical, high, medium, low
    operation_type: OperationType
    is_consequential: bool
    details: dict[str, Any]
    stack_trace: Optional[str] = None
    resolved: bool = False


class AuditLogEntry(BaseModel):
    """Audit log entry for consequential operations"""

    timestamp: datetime = Field(default_factory=datetime.utcnow)
    operation_id: str
    operation_type: OperationType
    is_consequential: bool
    user_id: Optional[str] = None
    ip_address: Optional[str] = None
    request_params: dict[str, Any] = Field(default_factory=dict)
    response_summary: Optional[str] = None
    success: bool
    error_message: Optional[str] = None
    execution_time_ms: float
    cost_estimate_usd: Optional[float] = None


class CircuitBreakerState(str, Enum):
    """Circuit breaker states"""

    CLOSED = "closed"  # Normal operation
    OPEN = "open"  # Blocking requests
    HALF_OPEN = "half_open"  # Testing recovery


# ============================================================================
# CONFIGURATION VALIDATION
# ============================================================================


class SafeguardConfig(BaseModel):
    """Configuration for OpenAI safeguards"""

    # Enforcement level
    level: SafeguardLevel = Field(default=SafeguardLevel.STRICT)

    # Production enforcement
    enforce_consequential_in_production: bool = Field(default=True)
    require_audit_logging: bool = Field(default=True)

    # Rate limiting
    enable_rate_limiting: bool = Field(default=True)
    max_requests_per_minute: int = Field(default=60, ge=1, le=1000)
    max_consequential_per_hour: int = Field(default=100, ge=1, le=10000)

    # Circuit breaker
    enable_circuit_breaker: bool = Field(default=True)
    failure_threshold: int = Field(default=5, ge=1, le=100)
    recovery_timeout_seconds: int = Field(default=60, ge=10, le=3600)

    # Validation
    enable_request_validation: bool = Field(default=True)
    max_prompt_length: int = Field(default=100000, ge=1000, le=1000000)
    blocked_keywords: list[str] = Field(default_factory=list)

    # Monitoring
    enable_monitoring: bool = Field(default=True)
    alert_on_violations: bool = Field(default=True)

    # Audit logging
    audit_log_path: Path = Field(default=Path("logs/openai_audit.jsonl"))
    violation_log_path: Path = Field(default=Path("logs/openai_violations.jsonl"))

    @validator("level")
    def validate_level(cls, v, values):
        """Ensure production uses STRICT level"""
        import os

        env = os.getenv("ENVIRONMENT", "development").lower()
        if env == "production" and v != SafeguardLevel.STRICT:
            logger.warning(
                f"⚠️  Production environment detected but safeguard level is '{v}'. "
                f"Forcing STRICT level for production safety."
            )
            return SafeguardLevel.STRICT
        return v

    class Config:
        frozen = True


# ============================================================================
# RATE LIMITER
# ============================================================================


class RateLimiter:
    """Token bucket rate limiter for API requests"""

    def __init__(self, max_per_minute: int = 60, max_consequential_per_hour: int = 100):
        self.max_per_minute = max_per_minute
        self.max_consequential_per_hour = max_consequential_per_hour

        self.requests: list[float] = []
        self.consequential_requests: list[float] = []
        self.lock = asyncio.Lock()

    async def check_rate_limit(self, is_consequential: bool = False) -> tuple[bool, Optional[str]]:
        """
        Check if request is within rate limits

        Returns:
            (allowed, reason) - True if allowed, False with reason if denied
        """
        async with self.lock:
            now = time.time()

            # Clean old requests (older than 1 hour)
            self.requests = [ts for ts in self.requests if now - ts < 3600]
            self.consequential_requests = [ts for ts in self.consequential_requests if now - ts < 3600]

            # Check per-minute rate
            recent_requests = [ts for ts in self.requests if now - ts < 60]
            if len(recent_requests) >= self.max_per_minute:
                return False, f"Rate limit exceeded: {self.max_per_minute} requests per minute"

            # Check consequential rate if applicable
            if is_consequential:
                if len(self.consequential_requests) >= self.max_consequential_per_hour:
                    return False, f"Consequential operation limit exceeded: {self.max_consequential_per_hour} per hour"

            # Record request
            self.requests.append(now)
            if is_consequential:
                self.consequential_requests.append(now)

            return True, None


# ============================================================================
# CIRCUIT BREAKER
# ============================================================================


class CircuitBreaker:
    """Circuit breaker pattern for fault tolerance"""

    def __init__(self, failure_threshold: int = 5, recovery_timeout: int = 60):
        self.failure_threshold = failure_threshold
        self.recovery_timeout = recovery_timeout

        self.state = CircuitBreakerState.CLOSED
        self.failures = 0
        self.last_failure_time: Optional[float] = None
        self.lock = asyncio.Lock()

    async def call(self, func: Callable, *args, **kwargs) -> Any:
        """Execute function with circuit breaker protection"""
        async with self.lock:
            # Check if circuit is open
            if self.state == CircuitBreakerState.OPEN:
                if self.last_failure_time and time.time() - self.last_failure_time > self.recovery_timeout:
                    # Try recovery
                    self.state = CircuitBreakerState.HALF_OPEN
                    logger.info("🔄 Circuit breaker entering HALF_OPEN state for recovery test")
                else:
                    raise Exception("Circuit breaker is OPEN - requests are blocked")

        try:
            result = await func(*args, **kwargs) if asyncio.iscoroutinefunction(func) else func(*args, **kwargs)

            # Success - reset or close circuit
            async with self.lock:
                if self.state == CircuitBreakerState.HALF_OPEN:
                    self.state = CircuitBreakerState.CLOSED
                    self.failures = 0
                    logger.info("✅ Circuit breaker CLOSED - service recovered")

            return result

        except Exception:
            async with self.lock:
                self.failures += 1
                self.last_failure_time = time.time()

                if self.failures >= self.failure_threshold:
                    self.state = CircuitBreakerState.OPEN
                    logger.error(
                        f"🚨 Circuit breaker OPEN after {self.failures} failures. "
                        f"Blocking requests for {self.recovery_timeout}s"
                    )
            raise


# ============================================================================
# AUDIT LOGGER
# ============================================================================


class AuditLogger:
    """Comprehensive audit logging for consequential operations"""

    def __init__(self, log_path: Path):
        self.log_path = log_path
        self.log_path.parent.mkdir(parents=True, exist_ok=True)

    async def log(self, entry: AuditLogEntry):
        """Write audit log entry"""
        try:
            with open(self.log_path, "a") as f:
                f.write(entry.json() + "\n")
        except Exception as e:
            logger.error(f"Failed to write audit log: {e}")

    def get_recent_logs(self, hours: int = 24) -> list[AuditLogEntry]:
        """Retrieve recent audit logs"""
        if not self.log_path.exists():
            return []

        cutoff = datetime.utcnow() - timedelta(hours=hours)
        logs = []

        try:
            with open(self.log_path, "r") as f:
                for line in f:
                    entry = AuditLogEntry.parse_raw(line)
                    if entry.timestamp >= cutoff:
                        logs.append(entry)
        except Exception as e:
            logger.error(f"Failed to read audit logs: {e}")

        return logs


# ============================================================================
# REQUEST VALIDATOR
# ============================================================================


class RequestValidator:
    """Validate and sanitize OpenAI API requests"""

    def __init__(self, config: SafeguardConfig):
        self.config = config

    def validate_prompt(self, prompt: str) -> tuple[bool, Optional[str]]:
        """Validate prompt content"""
        # Length check
        if len(prompt) > self.config.max_prompt_length:
            return False, f"Prompt exceeds maximum length of {self.config.max_prompt_length}"

        # Blocked keywords
        prompt_lower = prompt.lower()
        for keyword in self.config.blocked_keywords:
            if keyword.lower() in prompt_lower:
                return False, f"Prompt contains blocked keyword: {keyword}"

        # Empty check
        if not prompt.strip():
            return False, "Prompt cannot be empty"

        return True, None

    def sanitize_params(self, params: dict[str, Any]) -> dict[str, Any]:
        """Sanitize request parameters"""
        sanitized = params.copy()

        # Remove potentially sensitive keys
        sensitive_keys = ["api_key", "secret", "password", "token"]
        for key in sensitive_keys:
            if key in sanitized:
                sanitized[key] = "[REDACTED]"

        return sanitized


# ============================================================================
# SAFEGUARD MANAGER
# ============================================================================


class OpenAISafeguardManager:
    """Central manager for all OpenAI API safeguards"""

    def __init__(self, config: Optional[SafeguardConfig] = None):
        self.config = config or SafeguardConfig()

        # Initialize components
        self.rate_limiter = (
            RateLimiter(
                max_per_minute=self.config.max_requests_per_minute,
                max_consequential_per_hour=self.config.max_consequential_per_hour,
            )
            if self.config.enable_rate_limiting
            else None
        )

        self.circuit_breaker = (
            CircuitBreaker(
                failure_threshold=self.config.failure_threshold,
                recovery_timeout_seconds=self.config.recovery_timeout_seconds,
            )
            if self.config.enable_circuit_breaker
            else None
        )

        self.audit_logger = (
            AuditLogger(log_path=self.config.audit_log_path) if self.config.require_audit_logging else None
        )

        self.validator = RequestValidator(self.config)

        self.violations: list[SafeguardViolation] = []

        logger.info(
            f"🛡️  OpenAI Safeguard Manager initialized - Level: {self.config.level}, "
            f"Rate Limiting: {self.config.enable_rate_limiting}, "
            f"Circuit Breaker: {self.config.enable_circuit_breaker}, "
            f"Audit Logging: {self.config.require_audit_logging}"
        )

    async def validate_request(
        self,
        operation_type: OperationType,
        is_consequential: bool,
        prompt: Optional[str] = None,
<<<<<<< HEAD
        params: Optional[dict[str, Any]] = None
=======
        params: Optional[dict[str, Any]] = None,
>>>>>>> 705d2328
    ) -> tuple[bool, Optional[str]]:
        """
        Validate request before sending to OpenAI API

        Returns:
            (allowed, reason) - True if allowed, False with reason if denied
        """
        # Check rate limits
        if self.rate_limiter:
            allowed, reason = await self.rate_limiter.check_rate_limit(is_consequential)
            if not allowed:
                await self._record_violation(
                    violation_type="rate_limit_exceeded",
                    severity="high",
                    operation_type=operation_type,
                    is_consequential=is_consequential,
                    details={"reason": reason},
                )
                return False, reason

        # Validate prompt
        if prompt and self.config.enable_request_validation:
            valid, reason = self.validator.validate_prompt(prompt)
            if not valid:
                await self._record_violation(
                    violation_type="invalid_prompt",
                    severity="medium",
                    operation_type=operation_type,
                    is_consequential=is_consequential,
                    details={"reason": reason},
                )
                return False, reason

        # Production safeguards
        if self.config.enforce_consequential_in_production:
            from config.unified_config import get_config

            config = get_config()

            if config.is_production() and not is_consequential:
                reason = "Production environment requires is_consequential=True for all operations"
                await self._record_violation(
                    violation_type="production_safeguard_violation",
                    severity="critical",
                    operation_type=operation_type,
                    is_consequential=is_consequential,
                    details={"reason": reason},
                )
                return False, reason

        return True, None

    async def execute_with_safeguards(
        self,
        func: Callable,
        operation_type: OperationType,
        is_consequential: bool,
        prompt: Optional[str] = None,
        params: Optional[dict[str, Any]] = None,
        *args,
        **kwargs,
    ) -> Any:
        """Execute OpenAI API call with all safeguards"""
        import uuid

        operation_id = str(uuid.uuid4())
        start_time = time.time()

        try:
            # Validate request
            allowed, reason = await self.validate_request(
                operation_type=operation_type, is_consequential=is_consequential, prompt=prompt, params=params
            )

            if not allowed:
                raise ValueError(f"Request blocked by safeguards: {reason}")

            # Execute with circuit breaker
            if self.circuit_breaker:
                result = await self.circuit_breaker.call(func, *args, **kwargs)
            else:
                result = await func(*args, **kwargs) if asyncio.iscoroutinefunction(func) else func(*args, **kwargs)

            # Log successful operation
            execution_time = (time.time() - start_time) * 1000
            if self.audit_logger:
                await self.audit_logger.log(
                    AuditLogEntry(
                        operation_id=operation_id,
                        operation_type=operation_type,
                        is_consequential=is_consequential,
                        request_params=self.validator.sanitize_params(params or {}),
                        success=True,
                        execution_time_ms=execution_time,
                    )
                )

            return result

        except Exception as e:
            # Log failed operation
            execution_time = (time.time() - start_time) * 1000
            if self.audit_logger:
                await self.audit_logger.log(
                    AuditLogEntry(
                        operation_id=operation_id,
                        operation_type=operation_type,
                        is_consequential=is_consequential,
                        request_params=self.validator.sanitize_params(params or {}),
                        success=False,
                        error_message=str(e),
                        execution_time_ms=execution_time,
                    )
                )

            raise

    async def _record_violation(
        self,
        violation_type: str,
        severity: str,
        operation_type: OperationType,
        is_consequential: bool,
<<<<<<< HEAD
        details: dict[str, Any]
=======
        details: dict[str, Any],
>>>>>>> 705d2328
    ):
        """Record safeguard violation"""
        violation = SafeguardViolation(
            violation_type=violation_type,
            severity=severity,
            operation_type=operation_type,
            is_consequential=is_consequential,
            details=details,
        )

        self.violations.append(violation)

        # Write to violation log
        try:
            self.config.violation_log_path.parent.mkdir(parents=True, exist_ok=True)
            with open(self.config.violation_log_path, "a") as f:
                f.write(violation.json() + "\n")
        except Exception as e:
            logger.error(f"Failed to write violation log: {e}")

        # Alert if enabled
        if self.config.alert_on_violations and severity in ["critical", "high"]:
            logger.error(
                f"🚨 SAFEGUARD VIOLATION - {severity.upper()}: {violation_type} "
                f"Operation: {operation_type}, Consequential: {is_consequential}, "
                f"Details: {details}"
            )

    def get_statistics(self) -> dict[str, Any]:
        """Get safeguard statistics"""
        recent_violations = [v for v in self.violations if (datetime.utcnow() - v.timestamp).total_seconds() < 3600]

        return {
            "total_violations": len(self.violations),
            "recent_violations_1h": len(recent_violations),
            "violations_by_severity": {
                "critical": len([v for v in recent_violations if v.severity == "critical"]),
                "high": len([v for v in recent_violations if v.severity == "high"]),
                "medium": len([v for v in recent_violations if v.severity == "medium"]),
                "low": len([v for v in recent_violations if v.severity == "low"]),
            },
            "circuit_breaker_state": self.circuit_breaker.state.value if self.circuit_breaker else None,
            "rate_limiter_active": self.rate_limiter is not None,
            "config_level": self.config.level.value,
        }


# ============================================================================
# DECORATOR FOR EASY INTEGRATION
# ============================================================================


def with_safeguards(operation_type: OperationType, is_consequential: bool = True):
    """Decorator to apply safeguards to OpenAI API calls"""

    def decorator(func):
        @wraps(func)
        async def async_wrapper(*args, **kwargs):
            manager = get_safeguard_manager()
            return await manager.execute_with_safeguards(
                func=func, operation_type=operation_type, is_consequential=is_consequential, *args, **kwargs
            )

        @wraps(func)
        def sync_wrapper(*args, **kwargs):
            manager = get_safeguard_manager()
            import asyncio

            return asyncio.run(
                manager.execute_with_safeguards(
                    func=func, operation_type=operation_type, is_consequential=is_consequential, *args, **kwargs
                )
            )

        return async_wrapper if asyncio.iscoroutinefunction(func) else sync_wrapper

    return decorator


# ============================================================================
# GLOBAL MANAGER INSTANCE
# ============================================================================

_safeguard_manager: Optional[OpenAISafeguardManager] = None


def get_safeguard_manager(config: Optional[SafeguardConfig] = None) -> OpenAISafeguardManager:
    """Get or create global safeguard manager instance"""
    global _safeguard_manager

    if _safeguard_manager is None:
        _safeguard_manager = OpenAISafeguardManager(config)

    return _safeguard_manager


def reload_safeguard_manager(config: Optional[SafeguardConfig] = None) -> OpenAISafeguardManager:
    """Reload safeguard manager with new configuration"""
    global _safeguard_manager
    _safeguard_manager = OpenAISafeguardManager(config)
    return _safeguard_manager


# ============================================================================
# EXPORTS
# ============================================================================

__all__ = [
    "AuditLogEntry",
    "OpenAISafeguardManager",
    "OperationType",
    "SafeguardConfig",
    "SafeguardLevel",
    "SafeguardViolation",
    "get_safeguard_manager",
    "reload_safeguard_manager",
    "with_safeguards",
]<|MERGE_RESOLUTION|>--- conflicted
+++ resolved
@@ -389,11 +389,7 @@
         operation_type: OperationType,
         is_consequential: bool,
         prompt: Optional[str] = None,
-<<<<<<< HEAD
         params: Optional[dict[str, Any]] = None
-=======
-        params: Optional[dict[str, Any]] = None,
->>>>>>> 705d2328
     ) -> tuple[bool, Optional[str]]:
         """
         Validate request before sending to OpenAI API
@@ -517,11 +513,7 @@
         severity: str,
         operation_type: OperationType,
         is_consequential: bool,
-<<<<<<< HEAD
         details: dict[str, Any]
-=======
-        details: dict[str, Any],
->>>>>>> 705d2328
     ):
         """Record safeguard violation"""
         violation = SafeguardViolation(

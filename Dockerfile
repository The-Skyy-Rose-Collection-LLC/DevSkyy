--- conflicted
+++ resolved
@@ -79,18 +79,12 @@
     "cryptography>=46.0.3,<47.0.0" \
     "setuptools>=78.1.1,<79.0.0"
 
-<<<<<<< HEAD
-# Install production dependencies (Docker-specific first to ensure pinned runtime set)
-RUN pip install --no-cache-dir --user -r docker/requirements.txt && \
-    pip install --no-cache-dir --user -r requirements-production.txt
-=======
 # Copy Docker-specific isolated requirements for subproject support
 COPY docker/requirements.txt ./docker-requirements.txt
 
 # Install production dependencies with cache mount
 RUN --mount=type=cache,target=/root/.cache/pip \
     pip install --user -r requirements-production.txt
->>>>>>> a3308e19
 
 # ============================================================================
 # Stage 3: Development Environment (Optional Target)

--- conflicted
+++ resolved
@@ -7,11 +7,8 @@
 import requests  # noqa: F401 - Reserved for Phase 3 API automation
 from selenium import webdriver  # noqa: F401 - Reserved for Phase 3 web automation
 
-<<<<<<< HEAD
-=======
 from config.unified_config import get_config
 
->>>>>>> 9e0dec97
 logger = logging.getLogger(__name__)
 
 
@@ -25,10 +22,6 @@
 
         if self.api_key:
             openai.api_key = self.api_key
-<<<<<<< HEAD
-            self.client = openai.OpenAI(api_key=self.api_key)
-            logger.info("🧠 OpenAI Intelligence Service initialized for luxury agent enhancement")
-=======
             # Set x-openai-isConsequential header for high-stakes operations
             # Per OpenAI safety features: marks requests that could have significant real-world consequences
             default_headers = {"x-openai-isConsequential": str(self.is_consequential).lower()}
@@ -37,7 +30,6 @@
                 f"🧠 OpenAI Intelligence Service initialized for luxury agent enhancement "
                 f"(consequential={self.is_consequential})"
             )
->>>>>>> 9e0dec97
         else:
             self.client = None
             logger.warning("🧠 OpenAI Intelligence Service initialized without API key")

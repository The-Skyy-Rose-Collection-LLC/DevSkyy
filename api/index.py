import os
import sys

from fastapi import FastAPI

from main import app


"""
Vercel serverless function entry point for DevSkyy Platform
"""

# Add the parent directory to the Python path
sys.path.append(os.path.dirname(os.path.dirname(os.path.abspath(__file__))))

handler = app
error_msg = None

try:
    # Verify the app is accessible
    _ = app.title
except Exception as e:
    # Fallback minimal app if main app fails to load
<<<<<<< HEAD
    error_msg = str(e)
=======
    fallback_error = str(e)
>>>>>>> b8650308
    fallback_app = FastAPI(title="DevSkyy Fallback")

    @fallback_app.get("/")
    async def fallback_root():
        return {
            "name": "DevSkyy Platform",
            "status": "fallback_mode",
<<<<<<< HEAD
            "error": error_msg,
=======
            "error": fallback_error,
>>>>>>> b8650308
            "message": "Main application failed to load, running in fallback mode"
        }

    @fallback_app.get("/health")
    async def fallback_health():
        return {
            "status": "degraded",
            "mode": "fallback",
<<<<<<< HEAD
            "error": error_msg
=======
            "error": fallback_error
>>>>>>> b8650308
        }

    handler = fallback_app<|MERGE_RESOLUTION|>--- conflicted
+++ resolved
@@ -21,11 +21,7 @@
     _ = app.title
 except Exception as e:
     # Fallback minimal app if main app fails to load
-<<<<<<< HEAD
     error_msg = str(e)
-=======
-    fallback_error = str(e)
->>>>>>> b8650308
     fallback_app = FastAPI(title="DevSkyy Fallback")
 
     @fallback_app.get("/")
@@ -33,11 +29,7 @@
         return {
             "name": "DevSkyy Platform",
             "status": "fallback_mode",
-<<<<<<< HEAD
             "error": error_msg,
-=======
-            "error": fallback_error,
->>>>>>> b8650308
             "message": "Main application failed to load, running in fallback mode"
         }
 
@@ -46,11 +38,7 @@
         return {
             "status": "degraded",
             "mode": "fallback",
-<<<<<<< HEAD
             "error": error_msg
-=======
-            "error": fallback_error
->>>>>>> b8650308
         }
 
     handler = fallback_app
# refactor / clean - main - py
"""
API module initialization for DevSkyy Platform.
"""
from fastapi import FastAPI


__version__ = "2.0.0"

def create_app() -> FastAPI:
    """Create and configure FastAPI application instance.

    Returns:
        FastAPI: Configured FastAPI application
    """
    app = FastAPI(
        title="The Skyy Rose Collection - DevSkyy Enhanced Platform",
        version=__version__,
        description="Production-grade AI-powered platform for luxury e-commerce",
        docs_url="/docs",
        redoc_url="/redoc",
    )

<<<<<<< HEAD
    return app
=======
    return app
"""DevSkyy API Package"""

__VERSION__ =  "1.0.0"
>>>>>>> b8650308
<|MERGE_RESOLUTION|>--- conflicted
+++ resolved
@@ -21,11 +21,4 @@
         redoc_url="/redoc",
     )
 
-<<<<<<< HEAD
-    return app
-=======
-    return app
-"""DevSkyy API Package"""
-
-__VERSION__ =  "1.0.0"
->>>>>>> b8650308
+    return app
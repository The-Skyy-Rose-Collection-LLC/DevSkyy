#!/usr/bin/env python3
"""
Convert requirements.txt from exact pinning (==) to compatible releases (~=).

Security-critical packages use range constraints (>=,<) to allow patch updates.
"""

import re
from pathlib import Path

# Security-critical packages that need patch updates
SECURITY_PACKAGES = {
    "cryptography",
    "certifi",
    "setuptools",
    "requests",
    "paramiko",
    "PyJWT",
    "bcrypt",
    "argon2-cffi",
    "passlib",
    "python-jose",
    "authlib",
    "itsdangerous",
    "werkzeug",
    "starlette",
}


def convert_requirement(line: str) -> str:
    """Convert a single requirement line."""
    # Skip comments and empty lines
    if line.strip().startswith("#") or not line.strip():
        return line

    # Match package==version pattern
    match = re.match(r"^([a-zA-Z0-9_\-\[\]]+)==([0-9.]+)", line.strip())
    if not match:
        return line  # Already using ~= or >= or other format

    package_name = match.group(1)
    version = match.group(2)

    # Get base package name (without extras like [email])
    base_package = package_name.split("[")[0].lower()

    # Security-critical packages: use range constraints
    if base_package in SECURITY_PACKAGES:
<<<<<<< HEAD
        # e.g., cryptography==46.0.3 → cryptography>=46.0.3,<46.1.0
        parts = version.split('.')
        major = int(parts[0])
        minor = int(parts[1]) if len(parts) > 1 else 0
        next_minor = minor + 1
        upper_bound = f"{major}.{next_minor}.0"
        return line.replace(f'=={version}', f'>={version},<{upper_bound}')
=======
        # e.g., cryptography==46.0.3 → cryptography>=46.0.3,<47.0.0
        major_minor = ".".join(version.split(".")[:2])  # Get X.Y from X.Y.Z
        major = version.split(".")[0]
        next_major = str(int(major) + 1)
        return line.replace(f"=={version}", f">={version},<{next_major}.0.0")
>>>>>>> cee6d6ec

    # All other packages: use compatible release
    # e.g., fastapi==0.119.0 → fastapi~=0.119.0
    return line.replace(f"=={version}", f"~={version}")


def main():
    """Convert requirements.txt to compatible releases."""
    req_file = Path("requirements.txt")

    if not req_file.exists():
        print(f"❌ {req_file} not found")
        return 1

    # Read original file
    with open(req_file, "r") as f:
        lines = f.readlines()

    # Convert each line
    converted_lines = [convert_requirement(line) for line in lines]

    # Write to new file (backup original)
    backup_file = Path("requirements.txt.backup")
    req_file.rename(backup_file)
    print(f"✅ Backed up original to {backup_file}")

    with open(req_file, "w") as f:
        f.writelines(converted_lines)

    print(f"✅ Converted {req_file} to compatible releases")

    # Count conversions
    exact_pins = sum(1 for line in lines if "==" in line and not line.strip().startswith("#"))
    compatible = sum(1 for line in converted_lines if "~=" in line)
    ranges = sum(1 for line in converted_lines if ">=" in line and "<" in line)

    print("\n📊 Conversion Summary:")
    print(f"  - Original exact pins (==): {exact_pins}")
    print(f"  - Compatible releases (~=): {compatible}")
    print(f"  - Range constraints (>=,<): {ranges}")
    print(f"  - Security-critical packages: {len(SECURITY_PACKAGES)}")

    return 0


if __name__ == "__main__":
    exit(main())<|MERGE_RESOLUTION|>--- conflicted
+++ resolved
@@ -46,21 +46,11 @@
 
     # Security-critical packages: use range constraints
     if base_package in SECURITY_PACKAGES:
-<<<<<<< HEAD
-        # e.g., cryptography==46.0.3 → cryptography>=46.0.3,<46.1.0
-        parts = version.split('.')
-        major = int(parts[0])
-        minor = int(parts[1]) if len(parts) > 1 else 0
-        next_minor = minor + 1
-        upper_bound = f"{major}.{next_minor}.0"
-        return line.replace(f'=={version}', f'>={version},<{upper_bound}')
-=======
         # e.g., cryptography==46.0.3 → cryptography>=46.0.3,<47.0.0
         major_minor = ".".join(version.split(".")[:2])  # Get X.Y from X.Y.Z
         major = version.split(".")[0]
         next_major = str(int(major) + 1)
         return line.replace(f"=={version}", f">={version},<{next_major}.0.0")
->>>>>>> cee6d6ec
 
     # All other packages: use compatible release
     # e.g., fastapi==0.119.0 → fastapi~=0.119.0

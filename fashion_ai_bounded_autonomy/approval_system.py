"""
Approval System for Bounded Autonomy
Manages human review queue and approval workflows
"""

from datetime import datetime, timedelta
from enum import Enum
import json
import logging
from pathlib import Path
import sqlite3
from typing import Any, Optional


logger = logging.getLogger(__name__)


class ApprovalWorkflowType(Enum):
    """Types of approval workflows"""
    DEFAULT = "default"  # Standard 4-step workflow
    HIGH_RISK = "high_risk"  # Enhanced review for risky operations
    EXPEDITED = "expedited"  # Fast-track for urgent low-risk items


class ApprovalSystem:
    """
    Human review queue and approval workflow management.

    Features:
    - SQLite-based review queue
    - Multi-step approval workflows
    - Timeout handling
    - Approval history tracking
    - Operator notification system
    """

    def __init__(self, db_path: str = "fashion_ai_bounded_autonomy/review_queue.db"):
        self.db_path = Path(db_path)
        self.db_path.parent.mkdir(parents=True, exist_ok=True)
        self._init_database()

        logger.info("✅ Approval system initialized")

    def _init_database(self):
        """Initialize SQLite database schema"""
        conn = sqlite3.connect(self.db_path)
        cursor = conn.cursor()

        # Review queue table
        cursor.execute("""
            CREATE TABLE IF NOT EXISTS review_queue (
                action_id TEXT PRIMARY KEY,
                agent_name TEXT NOT NULL,
                function_name TEXT NOT NULL,
                parameters TEXT NOT NULL,
                risk_level TEXT NOT NULL,
                workflow_type TEXT NOT NULL,
                status TEXT NOT NULL,
                created_at TEXT NOT NULL,
                timeout_at TEXT,
                approved_at TEXT,
                approved_by TEXT,
                rejection_reason TEXT,
                execution_result TEXT
            )
        """)

        # Approval history table
        cursor.execute("""
            CREATE TABLE IF NOT EXISTS approval_history (
                id INTEGER PRIMARY KEY AUTOINCREMENT,
                action_id TEXT NOT NULL,
                event_type TEXT NOT NULL,
                operator TEXT,
                timestamp TEXT NOT NULL,
                details TEXT,
                FOREIGN KEY (action_id) REFERENCES review_queue (action_id)
            )
        """)

        # Operator activity table
        cursor.execute("""
            CREATE TABLE IF NOT EXISTS operator_activity (
                id INTEGER PRIMARY KEY AUTOINCREMENT,
                operator TEXT NOT NULL,
                action TEXT NOT NULL,
                action_id TEXT,
                timestamp TEXT NOT NULL,
                metadata TEXT
            )
        """)

        conn.commit()
        conn.close()

    async def submit_for_review(
        self,
        action_id: str,
        agent_name: str,
        function_name: str,
        parameters: dict[str, Any],
        risk_level: str,
        workflow_type: ApprovalWorkflowType = ApprovalWorkflowType.DEFAULT,
        timeout_hours: int = 24
    ) -> dict[str, Any]:
        """
        Submit an action for human review.

        Args:
            action_id: Unique action identifier
            agent_name: Name of the agent
            function_name: Function to execute
            parameters: Function parameters
            risk_level: Risk level assessment
            workflow_type: Approval workflow to use
            timeout_hours: Hours before action expires

        Returns:
            Submission confirmation
        """
        conn = sqlite3.connect(self.db_path)
        cursor = conn.cursor()

        created_at = datetime.now()
        timeout_at = created_at + timedelta(hours=timeout_hours)

        cursor.execute("""
            INSERT INTO review_queue (
                action_id, agent_name, function_name, parameters,
                risk_level, workflow_type, status, created_at, timeout_at
            ) VALUES (?, ?, ?, ?, ?, ?, ?, ?, ?)
        """, (
            action_id,
            agent_name,
            function_name,
            json.dumps(parameters),
            risk_level,
            workflow_type.value,
            "pending",
            created_at.isoformat(),
            timeout_at.isoformat()
        ))

        # Log submission event
        cursor.execute("""
            INSERT INTO approval_history (action_id, event_type, timestamp, details)
            VALUES (?, ?, ?, ?)
        """, (
            action_id,
            "submitted",
            datetime.now().isoformat(),
            json.dumps({"workflow": workflow_type.value})
        ))

        conn.commit()
        conn.close()

        logger.info(f"📝 Action {action_id} submitted for review (workflow: {workflow_type.value})")

        return {
            "action_id": action_id,
            "status": "submitted",
            "workflow": workflow_type.value,
            "timeout_at": timeout_at.isoformat()
        }

    async def approve(
        self,
        action_id: str,
        operator: str,
        notes: Optional[str] = None
    ) -> dict[str, Any]:
        """
        Approve an action.

        Args:
            action_id: Action to approve
            operator: Operator identifier
            notes: Optional approval notes

        Returns:
            Approval confirmation
        """
        conn = sqlite3.connect(self.db_path)
        cursor = conn.cursor()

        # Check if action exists and is pending
        cursor.execute("""
            SELECT status, timeout_at FROM review_queue WHERE action_id = ?
        """, (action_id,))

        result = cursor.fetchone()
        if not result:
            conn.close()
            return {"error": "Action not found", "status": "error"}

        status, timeout_at = result

        if status != "pending":
            conn.close()
            return {"error": f"Action is {status}, cannot approve", "status": "error"}

        # Check if timed out
        if datetime.fromisoformat(timeout_at) < datetime.now():
            cursor.execute("""
                UPDATE review_queue SET status = 'expired' WHERE action_id = ?
            """, (action_id,))
            conn.commit()
            conn.close()
            return {"error": "Action has expired", "status": "expired"}

        # Approve
        approved_at = datetime.now()
        cursor.execute("""
            UPDATE review_queue
            SET status = 'approved', approved_at = ?, approved_by = ?
            WHERE action_id = ?
        """, (approved_at.isoformat(), operator, action_id))

        # Log approval
        cursor.execute("""
            INSERT INTO approval_history (action_id, event_type, operator, timestamp, details)
            VALUES (?, ?, ?, ?, ?)
        """, (
            action_id,
            "approved",
            operator,
            approved_at.isoformat(),
            json.dumps({"notes": notes} if notes else {})
        ))

        # Log operator activity
        cursor.execute("""
            INSERT INTO operator_activity (operator, action, action_id, timestamp, metadata)
            VALUES (?, ?, ?, ?, ?)
        """, (
            operator,
            "approve",
            action_id,
            approved_at.isoformat(),
            json.dumps({"notes": notes} if notes else {})
        ))

        conn.commit()
        conn.close()

        logger.info(f"✅ Action {action_id} approved by {operator}")

        return {
            "action_id": action_id,
            "status": "approved",
            "approved_by": operator,
            "approved_at": approved_at.isoformat()
        }

    async def reject(
        self,
        action_id: str,
        operator: str,
        reason: str
    ) -> dict[str, Any]:
        """Reject an action"""
        conn = sqlite3.connect(self.db_path)
        cursor = conn.cursor()

        cursor.execute("""
            SELECT status FROM review_queue WHERE action_id = ?
        """, (action_id,))

        result = cursor.fetchone()
        if not result:
            conn.close()
            return {"error": "Action not found", "status": "error"}

        status = result[0]
        if status != "pending":
            conn.close()
            return {"error": f"Action is {status}, cannot reject", "status": "error"}

        # Reject
        rejected_at = datetime.now()
        cursor.execute("""
            UPDATE review_queue
            SET status = 'rejected', rejection_reason = ?
            WHERE action_id = ?
        """, (reason, action_id))

        # Log rejection
        cursor.execute("""
            INSERT INTO approval_history (action_id, event_type, operator, timestamp, details)
            VALUES (?, ?, ?, ?, ?)
        """, (
            action_id,
            "rejected",
            operator,
            rejected_at.isoformat(),
            json.dumps({"reason": reason})
        ))

        # Log operator activity
        cursor.execute("""
            INSERT INTO operator_activity (operator, action, action_id, timestamp, metadata)
            VALUES (?, ?, ?, ?, ?)
        """, (
            operator,
            "reject",
            action_id,
            rejected_at.isoformat(),
            json.dumps({"reason": reason})
        ))

        conn.commit()
        conn.close()

        logger.info(f"⛔ Action {action_id} rejected by {operator}: {reason}")

        return {
            "action_id": action_id,
            "status": "rejected",
            "rejected_by": operator,
            "reason": reason
        }

    async def get_pending_actions(self) -> list[dict[str, Any]]:
        """Get all pending actions"""
        conn = sqlite3.connect(self.db_path)
        cursor = conn.cursor()

        cursor.execute("""
            SELECT action_id, agent_name, function_name, parameters,
                   risk_level, workflow_type, created_at, timeout_at
            FROM review_queue
            WHERE status = 'pending'
            ORDER BY created_at DESC
        """)

        actions = []
        for row in cursor.fetchall():
            actions.append({
                "action_id": row[0],
                "agent_name": row[1],
                "function_name": row[2],
                "parameters": json.loads(row[3]),
                "risk_level": row[4],
                "workflow_type": row[5],
                "created_at": row[6],
                "timeout_at": row[7]
            })

        conn.close()
        return actions

    async def get_action_details(self, action_id: str) -> Optional[dict[str, Any]]:
        """Get detailed information about an action"""
        conn = sqlite3.connect(self.db_path)
        cursor = conn.cursor()

        cursor.execute("""
            SELECT * FROM review_queue WHERE action_id = ?
        """, (action_id,))

        result = cursor.fetchone()
        if not result:
            conn.close()
            return None

        # Get approval history
        cursor.execute("""
            SELECT event_type, operator, timestamp, details
            FROM approval_history
            WHERE action_id = ?
            ORDER BY timestamp ASC
        """, (action_id,))

        history = []
        for row in cursor.fetchall():
            history.append({
                "event": row[0],
                "operator": row[1],
                "timestamp": row[2],
                "details": json.loads(row[3]) if row[3] else {}
            })

        conn.close()

        return {
            "action_id": result[0],
            "agent_name": result[1],
            "function_name": result[2],
            "parameters": json.loads(result[3]),
            "risk_level": result[4],
            "workflow_type": result[5],
            "status": result[6],
            "created_at": result[7],
            "timeout_at": result[8],
            "approved_at": result[9],
            "approved_by": result[10],
            "rejection_reason": result[11],
            "execution_result": json.loads(result[12]) if result[12] else None,
            "history": history
        }

<<<<<<< HEAD
    async def mark_executed(self, action_id: str, result: Dict[str, Any]) -> bool:
        """
        Mark an approved action as executed and record its execution result.
        
        This updates the action's status to "executed" only if its current status is "approved" and appends an "executed" event to the approval history. The provided `result` is serialized and stored as the action's execution result and as the event details.
        
        Parameters:
            action_id (str): Identifier of the action to mark as executed.
            result (dict): Execution result data to store with the action and history (will be JSON-serialized).
        
        Returns:
            bool: `True` if the action's status was changed to "executed", `False` otherwise.
        """
=======
    async def mark_executed(self, action_id: str, result: dict[str, Any]) -> bool:
        """Mark an action as executed"""
>>>>>>> 6fd4dc10
        conn = sqlite3.connect(self.db_path)
        cursor = conn.cursor()

        cursor.execute("""
            UPDATE review_queue
            SET status = 'executed', execution_result = ?
            WHERE action_id = ? AND status = 'approved'
        """, (json.dumps(result), action_id))

        # Capture rowcount immediately after UPDATE
        rows_affected = cursor.rowcount

        cursor.execute("""
            INSERT INTO approval_history (action_id, event_type, timestamp, details)
            VALUES (?, ?, ?, ?)
        """, (
            action_id,
            "executed",
            datetime.now().isoformat(),
            json.dumps(result)
        ))

        conn.commit()
        conn.close()

        return rows_affected > 0

    async def cleanup_expired(self) -> int:
        """Clean up expired actions"""
        conn = sqlite3.connect(self.db_path)
        cursor = conn.cursor()

        now = datetime.now().isoformat()
        cursor.execute("""
            UPDATE review_queue
            SET status = 'expired'
            WHERE status = 'pending' AND timeout_at < ?
        """, (now,))

        expired_count = cursor.rowcount
        conn.commit()
        conn.close()

        if expired_count > 0:
            logger.info(f"🕐 Cleaned up {expired_count} expired actions")

        return expired_count

    async def get_operator_statistics(self, operator: Optional[str] = None) -> dict[str, Any]:
        """Get operator activity statistics"""
        conn = sqlite3.connect(self.db_path)
        cursor = conn.cursor()

        if operator:
            cursor.execute("""
                SELECT action, COUNT(*) as count
                FROM operator_activity
                WHERE operator = ?
                GROUP BY action
            """, (operator,))
        else:
            cursor.execute("""
                SELECT operator, action, COUNT(*) as count
                FROM operator_activity
                GROUP BY operator, action
            """)

        stats = {}
        for row in cursor.fetchall():
            if operator:
                stats[row[0]] = row[1]
            else:
                if row[0] not in stats:
                    stats[row[0]] = {}
                stats[row[0]][row[1]] = row[2]

        conn.close()
        return stats<|MERGE_RESOLUTION|>--- conflicted
+++ resolved
@@ -400,7 +400,6 @@
             "history": history
         }
 
-<<<<<<< HEAD
     async def mark_executed(self, action_id: str, result: Dict[str, Any]) -> bool:
         """
         Mark an approved action as executed and record its execution result.
@@ -414,10 +413,8 @@
         Returns:
             bool: `True` if the action's status was changed to "executed", `False` otherwise.
         """
-=======
     async def mark_executed(self, action_id: str, result: dict[str, Any]) -> bool:
         """Mark an action as executed"""
->>>>>>> 6fd4dc10
         conn = sqlite3.connect(self.db_path)
         cursor = conn.cursor()
 
